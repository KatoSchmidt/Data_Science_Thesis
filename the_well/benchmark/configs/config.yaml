defaults:
  - _self_
  - data: turbulent_radiative_layer_2D
  - lr_scheduler: cosine_with_warmup
  - experiment: sinenet #unet_convnext
  - trainer: defaults
  - server: local
  - resume_overrides: no_overrides

<<<<<<< HEAD
wandb_project_name: "the_well_sinenet_test"

epochs: 25
val_frequency: 1
short_validation_length: 4
max_rollout_steps: 10
num_time_intervals: 3
data_workers: 0

optimizer: 
  _target_: torch.optim.AdamW
  lr: 2E-4

data:
  n_steps_input: 4
  n_steps_output: 1
  batch_size: 16
  include_filters: 
     - turbulent_radiative_layer_tcool_0.03.hdf5
  normalization_type:
    _partial_: true
    _target_: the_well.data.normalization.ZScoreNormalization
  train_dataset: 
    _partial_: true
    _target_: the_well.data.datasets.WellDataset

# trainer:
#   loss_fn:
#     _target_: the_well.benchmark.metrics.CustomMSELoss
#   formatter: sinenet_formatter

trainer:
  loss_fn:
    _target_: the_well.benchmark.metrics.ScaledLpLoss
    p: 2
    reduction: none
  formatter: sinenet_formatter

_target_: the_well.benchmark.models.sinenet.SineNet
n_input_scalar_components: 2
n_input_vector_components: 1
n_output_scalar_components: 2
n_output_vector_components: 1
time_history: 4
time_future: 1
hidden_channels: 32
padding_mode: "circular"
activation: "gelu"
num_layers: 4
num_waves: 2
num_blocks: 1
norm: true
mult: 1.2 

name: sinenet


# defaults:
#   - _self_  
#   - trainer: debug
#   - optimizer: adam
#   - experiment: unet_convnext
#   - server: local
#   - resume_overrides: no_overrides
# data:
#   n_steps_input: 4
#   n_steps_output: 1
#   batch_size: 32 ## DEBUG -> 64
#   include_filters: ## DEBUG -> None
#     - turbulent_radiative_layer_tcool_0.03.hdf5
#   normalization_type:
#     _partial_: true
#     _target_: the_well.data.normalization.ZScoreNormalization
#   train_dataset: # options: WellDataset or DeltaWellDataset
#     _partial_: true
#     _target_: the_well.data.datasets.WellDataset
# # model:
# #   gradient_checkpointing: False
# data_workers: 0  ## DEBUG -> 14
# wandb_project_name: "the_well_convnext"
=======
data_workers: 14
wandb_project_name: "the_well_convnext"
>>>>>>> 71dcc517
<|MERGE_RESOLUTION|>--- conflicted
+++ resolved
@@ -7,88 +7,5 @@
   - server: local
   - resume_overrides: no_overrides
 
-<<<<<<< HEAD
-wandb_project_name: "the_well_sinenet_test"
-
-epochs: 25
-val_frequency: 1
-short_validation_length: 4
-max_rollout_steps: 10
-num_time_intervals: 3
-data_workers: 0
-
-optimizer: 
-  _target_: torch.optim.AdamW
-  lr: 2E-4
-
-data:
-  n_steps_input: 4
-  n_steps_output: 1
-  batch_size: 16
-  include_filters: 
-     - turbulent_radiative_layer_tcool_0.03.hdf5
-  normalization_type:
-    _partial_: true
-    _target_: the_well.data.normalization.ZScoreNormalization
-  train_dataset: 
-    _partial_: true
-    _target_: the_well.data.datasets.WellDataset
-
-# trainer:
-#   loss_fn:
-#     _target_: the_well.benchmark.metrics.CustomMSELoss
-#   formatter: sinenet_formatter
-
-trainer:
-  loss_fn:
-    _target_: the_well.benchmark.metrics.ScaledLpLoss
-    p: 2
-    reduction: none
-  formatter: sinenet_formatter
-
-_target_: the_well.benchmark.models.sinenet.SineNet
-n_input_scalar_components: 2
-n_input_vector_components: 1
-n_output_scalar_components: 2
-n_output_vector_components: 1
-time_history: 4
-time_future: 1
-hidden_channels: 32
-padding_mode: "circular"
-activation: "gelu"
-num_layers: 4
-num_waves: 2
-num_blocks: 1
-norm: true
-mult: 1.2 
-
-name: sinenet
-
-
-# defaults:
-#   - _self_  
-#   - trainer: debug
-#   - optimizer: adam
-#   - experiment: unet_convnext
-#   - server: local
-#   - resume_overrides: no_overrides
-# data:
-#   n_steps_input: 4
-#   n_steps_output: 1
-#   batch_size: 32 ## DEBUG -> 64
-#   include_filters: ## DEBUG -> None
-#     - turbulent_radiative_layer_tcool_0.03.hdf5
-#   normalization_type:
-#     _partial_: true
-#     _target_: the_well.data.normalization.ZScoreNormalization
-#   train_dataset: # options: WellDataset or DeltaWellDataset
-#     _partial_: true
-#     _target_: the_well.data.datasets.WellDataset
-# # model:
-# #   gradient_checkpointing: False
-# data_workers: 0  ## DEBUG -> 14
-# wandb_project_name: "the_well_convnext"
-=======
 data_workers: 14
-wandb_project_name: "the_well_convnext"
->>>>>>> 71dcc517
+wandb_project_name: "the_well_convnext"